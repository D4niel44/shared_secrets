--- conflicted
+++ resolved
@@ -62,7 +62,6 @@
 
     /// Creates a new integer from the string.
     ///
-<<<<<<< HEAD
     /// # Parameters
     ///
     /// - s: A string from which to create a modular integer.
@@ -75,9 +74,6 @@
     ///
     /// # Errors
     ///
-=======
-    /// # Errors
->>>>>>> 13caa851
     /// This method returns an error if an error occurs while parsing.
     pub fn parse(s: &str, prime: &'a Prime) -> Result<Self, ParseIntegerError> {
         Ok(ModInteger {
